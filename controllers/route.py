--- conflicted
+++ resolved
@@ -16,11 +16,10 @@
 """
 
 from flask import Blueprint, request, jsonify
-from app import collection, db
 import yfinance as yf
 from utils import fetch_sp500_data
 from trading import (
-    initialize_user, buy_stock, sell_stock, get_portfolio, 
+    initialize_user, buy_stock, sell_stock, get_portfolio,
     update_login_streak, get_stock_price, get_multiple_stock_prices, get_portfolio_with_streak
 )
 
@@ -31,22 +30,22 @@
 def index_route():
     """
     Retrieves paginated S&P 500 data from Yahoo Finance.
-    
+
     Provides a paginated list of S&P 500 stocks with:
     - Basic company information
     - Current market data
     - Trading metrics
-    
+
     Query Parameters:
         page (int): Page number for pagination (default: 1)
         per_page (int): Number of stocks per page (fixed: 15)
-    
+
     Returns:
         JSON response containing:
         - List of stock data
         - Total number of pages
         - Current page number
-    
+
     Status Codes:
         200: Successful request
     """
@@ -59,7 +58,6 @@
         'current_page': page
     })
 
-<<<<<<< HEAD
 @index.route('/stock-data/<ticker>')
 def stock_data(ticker):
     try:
@@ -76,23 +74,23 @@
         return jsonify({ticker: data})
     except Exception as e:
         return jsonify({'error': str(e)}), 404
-=======
+
 @index.route('/initialize-user', methods=['POST'])
 def init_user():
     """
     Initialize a new user and get initial portfolio.
-    
+
     Creates a new user account with:
     - Starting balance of $10,000
     - Empty portfolio
     - Login streak tracking
-    
+
     Returns:
         JSON response containing:
         - Initial portfolio state
         - Starting buying power
         - Success/error status
-    
+
     Status Codes:
         200: User initialized successfully
     """
@@ -104,18 +102,18 @@
 def login():
     """
     Update login streak and get portfolio.
-    
+
     Processes daily login:
     - Updates login streak
     - Awards daily reward if eligible
     - Retrieves current portfolio state
-    
+
     Returns:
         JSON response containing:
         - Updated portfolio
         - Streak information
         - Reward details
-    
+
     Status Codes:
         200: Login processed successfully
     """
@@ -126,25 +124,25 @@
 def buy():
     """
     Buy stocks and get updated portfolio.
-    
+
     Processes stock purchase:
     - Validates input parameters
     - Checks sufficient funds
     - Executes trade
     - Updates portfolio
-    
+
     Request Body:
         {
             "symbol": str,  # Stock symbol (e.g., "AAPL")
             "amount": float # Dollar amount to invest
         }
-    
+
     Returns:
         JSON response containing:
         - Transaction details
         - Updated position
         - Success/error status
-    
+
     Status Codes:
         200: Purchase successful
         400: Invalid request (missing/invalid parameters)
@@ -154,36 +152,36 @@
         return jsonify({
             'error': 'Missing symbol or amount'
         }), 400
-    
+
     result = buy_stock(1, data['symbol'], float(data['amount']))
     if 'error' in result:
         return jsonify(result), 400
-    
+
     return jsonify(result)
 
 @index.route('/sell', methods=['POST'])
 def sell():
     """
     Sell stocks and get updated portfolio.
-    
+
     Processes stock sale:
     - Validates input parameters
     - Checks sufficient shares
     - Executes trade
     - Updates portfolio
-    
+
     Request Body:
         {
             "symbol": str,    # Stock symbol (e.g., "AAPL")
             "quantity": float # Number of shares to sell
         }
-    
+
     Returns:
         JSON response containing:
         - Transaction details
         - Updated position
         - Success/error status
-    
+
     Status Codes:
         200: Sale successful
         400: Invalid request (missing/invalid parameters)
@@ -193,30 +191,30 @@
         return jsonify({
             'error': 'Missing symbol or quantity'
         }), 400
-    
+
     result = sell_stock(1, data['symbol'], float(data['quantity']))
     if 'error' in result:
         return jsonify(result), 400
-    
+
     return jsonify(result)
 
 @index.route('/portfolio', methods=['GET'])
 def portfolio():
     """
     Get portfolio and streak information.
-    
+
     Retrieves comprehensive portfolio data:
     - Current positions
     - Cash balance
     - Total value
     - Performance metrics
-    
+
     Returns:
         JSON response containing:
         - Complete portfolio details
         - Performance calculations
         - Success/error status
-    
+
     Status Codes:
         200: Portfolio retrieved successfully
     """
@@ -227,21 +225,21 @@
 def stock_price(symbol):
     """
     Get current price for a stock symbol.
-    
+
     Fetches real-time price data:
     - Uses caching system
     - Validates symbol
     - Handles errors
-    
+
     URL Parameters:
         symbol (str): Stock symbol to look up
-    
+
     Returns:
         JSON response containing:
         - Current price
         - Symbol details
         - Success/error status
-    
+
     Status Codes:
         200: Price retrieved successfully
         400: Invalid symbol or fetch error
@@ -262,23 +260,23 @@
 def batch_stock_prices():
     """
     Get current prices for multiple stock symbols.
-    
+
     Processes batch price requests:
     - Validates input
     - Uses caching system
     - Handles multiple symbols efficiently
-    
+
     Request Body:
         {
             "symbols": list[str]  # List of stock symbols
         }
-    
+
     Returns:
         JSON response containing:
         - Price data for each symbol
         - Any errors encountered
         - Success/error status
-    
+
     Status Codes:
         200: Prices retrieved successfully
         400: Invalid request format
@@ -288,13 +286,13 @@
         return jsonify({
             'error': 'Missing symbols list'
         }), 400
-    
+
     symbols = data['symbols']
     if not isinstance(symbols, list):
         return jsonify({
             'error': 'Symbols must be a list'
         }), 400
-    
+
     result = get_multiple_stock_prices(symbols)
     return jsonify(result)
 
@@ -302,17 +300,17 @@
 def home():
     """
     API documentation endpoint.
-    
+
     Provides:
     - List of available endpoints
     - Basic usage information
     - API status
-    
+
     Returns:
         JSON response containing:
         - API status message
         - Endpoint documentation
-    
+
     Status Codes:
         200: Documentation retrieved successfully
     """
@@ -326,5 +324,4 @@
             'GET /portfolio': 'Get user portfolio',
             'GET /stock-price/<symbol>': 'Get current price for a stock'
         }
-    })
->>>>>>> fb670dc0
+    })